--- conflicted
+++ resolved
@@ -298,14 +298,10 @@
             if not self.config.no_upstream_cert:
                 conn = self.get_server_connection(cc, "https", host, port, sni)
                 sans = conn.cert.altnames
-<<<<<<< HEAD
-                host = conn.cert.cn.decode("utf8").encode("idna")
-            ret = self.server.certstore.get_cert(host, sans, self.config.cacert)
-=======
                 if conn.cert.cn:
                     host = conn.cert.cn.decode("utf8").encode("idna")
-            ret = self.config.certstore.get_cert(host, sans, self.config.cacert)
->>>>>>> 39ffe103
+            ret = self.server.certstore.get_cert(host, sans, self.config.cacert)
+
             if not ret:
                 raise ProxyError(502, "Unable to generate dummy cert.")
             return ret
@@ -421,26 +417,7 @@
 
     def read_request_reverse(self, client_conn):
         scheme, host, port = self.config.reverse_proxy
-<<<<<<< HEAD
-        if scheme.lower() == "https" and not self.ssl_established:
-            self.establish_ssl(client_conn, host, port)
-        line = self.get_line(self.rfile)
-        if line == "":
-            return None
-        r = http.parse_init_http(line)
-        if not r:
-            raise ProxyError(400, "Bad HTTP request line: %s" % repr(line))
-        method, path, httpversion = r
-        headers = self.read_headers(authenticate=False)
-        content = http.read_http_body_request(
-            self.rfile, self.wfile, headers, httpversion, self.config.body_size_limit
-        )
-        return flow.Request(
-            client_conn, httpversion, host, port, scheme, method, path, headers, content,
-            self.rfile.first_byte_timestamp, utils.timestamp())
-=======
         return self._read_request_transparent(client_conn, scheme, host, port)
->>>>>>> 39ffe103
 
     def read_request(self, client_conn):
         self.rfile.reset_timestamps()
