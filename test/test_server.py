--- conflicted
+++ resolved
@@ -142,8 +142,6 @@
         req = p.request("get:'http://foo':h':foo'='bar'")
         assert req.status_code == 400
 
-<<<<<<< HEAD
-=======
     def test_empty_chunked_content(self):
         """
         https://github.com/mitmproxy/mitmproxy/issues/186
@@ -156,7 +154,6 @@
         resp = connection.recv(50000)
         connection.close()
         assert "content-length" in resp.lower()
->>>>>>> 39ffe103
 
 class TestHTTPAuth(tservers.HTTPProxTest):
     authenticator = ["--singleuser", "test:test"]
